--- conflicted
+++ resolved
@@ -33,13 +33,8 @@
 	"dependencies": {
 		"castv2-client": "1.2.0",
 		"debug": "3.1.0",
-<<<<<<< HEAD
-		"multicast-dns": "7.0.0",
+		"multicast-dns": "7.0.1",
 		"node-ssdp": "4.0.0",
-=======
-		"multicast-dns": "7.0.1",
-		"node-ssdp": "3.3.0",
->>>>>>> f1ca5d1d
 		"inherits": "^2.0.1"
 	},
 	"devDependencies": {
