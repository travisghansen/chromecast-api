{
	"name": "chromecast-api",
<<<<<<< HEAD
	"version": "0.2.6",
=======
	"version": "0.3.0",
>>>>>>> 96a0f5dd
	"description": "Chromecast streaming module all in JS",
	"main": "index.js",
	"scripts": {
		"test": "standard"
	},
	"repository": {
		"type": "git",
		"url": "https://github.com/alxhotel/chromecast-api.git"
	},
	"keywords": [
		"chromecast",
		"googlecast",
		"cast",
		"media",
		"device",
		"stream",
		"streaming",
		"torrent"
	],
	"author": {
		"name": "Alex",
		"email": "alxmorais8@msn.com"
	},
<<<<<<< HEAD
	"contributors": [
		{
			"name": "Carlos Guerrero",
			"email": "guerrerocarlos@gmail.com"
		}
	],
	"license": "ISC",
=======
	"license": "MIT",
>>>>>>> 96a0f5dd
	"bugs": {
		"url": "https://github.com/alxhotel/chromecast-api/issues"
	},
	"homepage": "https://github.com/alxhotel/chromecast-api",
	"dependencies": {
		"castv2-client": "1.2.0",
<<<<<<< HEAD
		"debug": "4.1.1",
		"multicast-dns": "7.2.0",
		"node-ssdp": "4.0.0",
		"inherits": "^2.0.1"
=======
		"debug": "^3.1.0",
		"multicast-dns": "^6.0.1",
		"node-ssdp": "^3.3.0",
		"xml2js": "^0.4.23",
		"dns-txt": "^2.0.2",
		"mime": "^2.3.1"
>>>>>>> 96a0f5dd
	},
	"devDependencies": {
		"standard": "latest"
	}
}<|MERGE_RESOLUTION|>--- conflicted
+++ resolved
@@ -1,10 +1,6 @@
 {
 	"name": "chromecast-api",
-<<<<<<< HEAD
-	"version": "0.2.6",
-=======
 	"version": "0.3.0",
->>>>>>> 96a0f5dd
 	"description": "Chromecast streaming module all in JS",
 	"main": "index.js",
 	"scripts": {
@@ -28,36 +24,19 @@
 		"name": "Alex",
 		"email": "alxmorais8@msn.com"
 	},
-<<<<<<< HEAD
-	"contributors": [
-		{
-			"name": "Carlos Guerrero",
-			"email": "guerrerocarlos@gmail.com"
-		}
-	],
-	"license": "ISC",
-=======
 	"license": "MIT",
->>>>>>> 96a0f5dd
 	"bugs": {
 		"url": "https://github.com/alxhotel/chromecast-api/issues"
 	},
 	"homepage": "https://github.com/alxhotel/chromecast-api",
 	"dependencies": {
 		"castv2-client": "1.2.0",
-<<<<<<< HEAD
-		"debug": "4.1.1",
-		"multicast-dns": "7.2.0",
-		"node-ssdp": "4.0.0",
-		"inherits": "^2.0.1"
-=======
 		"debug": "^3.1.0",
 		"multicast-dns": "^6.0.1",
 		"node-ssdp": "^3.3.0",
 		"xml2js": "^0.4.23",
 		"dns-txt": "^2.0.2",
 		"mime": "^2.3.1"
->>>>>>> 96a0f5dd
 	},
 	"devDependencies": {
 		"standard": "latest"
